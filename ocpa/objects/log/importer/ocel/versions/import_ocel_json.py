--- conflicted
+++ resolved
@@ -42,7 +42,6 @@
     obj_df = None
     if file_path_object_attribute_table:
         obj_df = pd.read_csv(file_path_object_attribute_table)
-<<<<<<< HEAD
     table_parameters = {
         "obj_names": obj.meta.obj_types,  # good
         # TODO check this in a future release
@@ -58,20 +57,6 @@
     table_parameters.update(parameters)  # obj_names good
     # TODO see here (table_parameters['val_names'] is concatenated incorrectly)
     log = Table(log=eve_df, parameters=table_parameters, object_attributes=obj_df)
-=======
-    table_parameters = {"obj_names": obj.meta.obj_types,
-                        # TODO check this in a future release
-                        # "val_names": obj.meta.attr_types,
-                        "val_names": ['event_'.join(name) for name in obj.meta.attr_events],
-                        "act_name": "event_activity",
-                        "time_name": "event_timestamp",
-                        "sep": ","}
-    table_parameters.update(parameters)
-    print(table_parameters)
-    # TODO see here
-    # print(table_parameters)
-    log = Table(df, parameters=table_parameters, object_attributes=obj_df)
->>>>>>> 0ac08f85
     graph = EventGraph(table_utils.eog_from_log(log))
     ocel = OCEL(log, obj, graph, parameters=table_parameters)
     return ocel
@@ -143,7 +128,6 @@
     obj_event_mapping = {}
     eid = 0
     for item in data.items():
-<<<<<<< HEAD
         events[eid] = Event(
             id=eid,
             act=item[1][act_name],
@@ -151,13 +135,6 @@
             vmap=item[1][vmap_name],
             time=parse_timestamp(item[1][time_name]),
         )
-=======
-        events[eid] = Event(id=eid,
-                            act=item[1][act_name],
-                            omap=[str(x) for x in item[1][omap_name]],
-                            vmap=item[1][vmap_name],
-                            time=parse_timestamp(item[1][time_name]))
->>>>>>> 0ac08f85
         if "start_timestamp" not in item[1][vmap_name]:
             events[eid].vmap["start_timestamp"] = parse_timestamp(item[1][time_name])
         else:
