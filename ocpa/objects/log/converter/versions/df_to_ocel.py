--- conflicted
+++ resolved
@@ -19,11 +19,7 @@
     for index, row in df.iterrows():
         add_event(events, index, row, obj_names, val_names)
         add_obj(objects, index, [(o, obj)
-<<<<<<< HEAD
-                for obj in obj_names if obj in row for o in row[obj]], obj_event_mapping)
-=======
                 for obj in obj_names for o in row[obj]], obj_event_mapping)
->>>>>>> 7ae7ef40
         acts.add(row['event_activity'])
     end = time.time()
     attr_typ = {attr: name_type(str(df.dtypes[attr]))
@@ -51,20 +47,12 @@
         id=str(index),
         act=row['event_activity'],
         time=to_datetime(row['event_timestamp']),
-<<<<<<< HEAD
-        omap=[o for obj in obj_names if obj in row for o in row[obj]],
-        vmap={attr: row[attr] for attr in val_names})
-    # add start time if exists, otherwise None for performance analysis
-    if "event_start_timestamp" in val_names:
-        events[str(index)].vmap["start_timestamp"] = to_datetime(row['event_start_timestamp'])
-=======
         omap=[o for obj in obj_names for o in row[obj]],
         vmap={attr: row[attr] for attr in val_names})
     # add start time if exists, otherwise None for performance analysis
     if "event_start_timestamp" in val_names:
         events[str(index)].vmap["start_timestamp"] = to_datetime(
             row['event_start_timestamp'])
->>>>>>> 7ae7ef40
     else:
         events[str(index)].vmap["start_timestamp"] = to_datetime(row['event_timestamp'])
     end = time.time()
