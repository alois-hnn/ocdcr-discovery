--- conflicted
+++ resolved
@@ -1,6 +1,5 @@
 from dataclasses import dataclass, field
 from datetime import datetime
-<<<<<<< HEAD
 from typing import Any
 
 # Using slots for memory saving (and possibly faster attribute access)
@@ -8,9 +7,7 @@
 #   - dynamically adding class attributes after instantiation
 #   - multiple inheritance (mixins)
 # Slots are available via dataclass as decorator parameter from Python 3.10
-=======
 import time
->>>>>>> 0ac08f85
 
 
 @dataclass
@@ -165,13 +162,7 @@
         return [o for o in self.ot_objects[ot] if act not in self.trace[o]]
 
     def non_existence_metric(self, ot: str, act: str):
-<<<<<<< HEAD
-        return self.calculate_metric(
-            len(self.non_existence(ot, act)), len(self.ot_objects[ot])
-        )
-=======
         return len(self.non_existence(ot, act))/len(self.ot_objects[ot])
->>>>>>> 0ac08f85
 
     def coexistence(self, ot: str, act1: str, act2: str):
         return [
@@ -182,39 +173,25 @@
         ]
 
     def coexistence_metric(self, ot: str, act1: str, act2: str):
-<<<<<<< HEAD
-        return self.calculate_metric(
-            len(self.coexistence(ot, act1, act2)), len(self.ot_objects[ot])
-        )
-=======
         return len(self.coexistence(ot, act1, act2))/len(self.ot_objects[ot])
->>>>>>> 0ac08f85
 
     def exclusiveness(self, ot: str, act1: str, act2: str):
-        return [
-            o for o in self.ot_objects[ot] if ~(set([act1, act2]) <= set(self.trace[o]))
-        ]
+        return [o for o in self.ot_objects[ot]
+                if ~(set([act1, act2]) <= set(self.trace[o]))]
 
     def exclusiveness_metric(self, ot: str, act1: str, act2: str):
         return len(self.exclusiveness(ot, act1, act2))/len(self.ot_objects[ot])
 
     def choice(self, ot: str, act1: str, act2: str):
-        return [
-            o
-            for o in self.ot_objects[ot]
-            if act1 in self.trace[o] or act2 in self.trace[o]
-        ]
+        return [o for o in self.ot_objects[ot]
+                if act1 in self.trace[o] or act2 in self.trace[o]]
 
     def choice_metric(self, ot: str, act1: str, act2: str):
         return len(self.choice(ot, act1, act2))/len(self.ot_objects[ot])
 
     def xor_choice(self, ot: str, act1: str, act2: str):
-        return [
-            o
-            for o in self.ot_objects[ot]
-            if (act1 in self.trace[o] or act2 in self.trace[o])
-            and ~(set([act1, act2]) <= set(self.trace[o]))
-        ]
+        return [o for o in self.ot_objects[ot] if (act1 in self.trace[o] or act2 in self.trace[o]) and ~(
+            set([act1, act2]) <= set(self.trace[o]))]
 
     def xor_choice_metric(self, ot: str, act1: str, act2: str):
         return len(self.xor_choice(ot, act1, act2))/len(self.ot_objects[ot])
@@ -264,12 +241,9 @@
                     O.append(oid)
         return O
 
-<<<<<<< HEAD
-=======
     def precedence_metric(self, ot: str, act1: str, act2: str):
         return len(self.precedence(ot, act1, act2))/len(self.ot_objects[ot])
 
->>>>>>> 0ac08f85
     def block(self, ot: str, act1: str, act2: str):
         O = []
         for oid in self.ot_objects[ot]:
@@ -286,14 +260,10 @@
                         O.append(oid)
         return O
 
-<<<<<<< HEAD
-    def object_absence(self, ot: str, act: str) -> list[str]:
-=======
     def block_metric(self, ot: str, act1: str, act2: str):
         return len(self.block(ot, act1, act2))/len(self.ot_objects[ot])
 
     def object_absence(self, ot: str, act: str) -> List[str]:
->>>>>>> 0ac08f85
         O = []
         for eid in self.act_events[act]:
             if (
@@ -309,14 +279,10 @@
                 O.append(eid)
         return O
 
-<<<<<<< HEAD
-    def object_singular(self, ot: str, act: str) -> list[str]:
-=======
     def object_absence_metric(self, ot: str, act: str) -> int:
         return len(self.object_absence(ot, act))/len(self.act_events[act])
 
     def object_singular(self, ot: str, act: str) -> List[str]:
->>>>>>> 0ac08f85
         O = []
         for eid in self.act_events[act]:
             if (
@@ -332,14 +298,10 @@
                 O.append(eid)
         return O
 
-<<<<<<< HEAD
-    def object_multiple(self, ot: str, act: str) -> list[str]:
-=======
     def object_singular_metric(self, ot: str, act: str) -> int:
         return len(self.object_singular(ot, act))/len(self.act_events[act])
 
     def object_multiple(self, ot: str, act: str) -> List[str]:
->>>>>>> 0ac08f85
         O = []
         for eid in self.act_events[act]:
             if (
@@ -355,12 +317,6 @@
                 O.append(eid)
         return O
 
-<<<<<<< HEAD
-    def ot_objects_of_an_event(self, eid: str, ot: str) -> list[str]:
-        return [
-            oid for oid in self.raw.events[eid].omap if self.raw.objects[oid].type == ot
-        ]
-=======
     def object_multiple_metric(self, ot: str, act: str) -> int:
         return len(self.object_multiple(ot, act))/len(self.act_events[act])
 
@@ -369,7 +325,6 @@
 
     def ot_objects_of_an_event(self, eid: str, ot: str) -> List[str]:
         return [oid for oid in self.raw.events[eid].omap if self.raw.objects[oid].type == ot]
->>>>>>> 0ac08f85
 
     def num_ot_objects_containing_acts(self, ot: str, acts: list[str]) -> int:
         objects = []
@@ -491,14 +446,11 @@
     def multiple_involvement(self, ot: str, act: str):
         if len(self.act_events[act]) == 0:
             return 0
-<<<<<<< HEAD
+        return self.num_events_relating_multiple_ot(ot, act)/len(self.act_events[act])
         return self.num_events_relating_multiple_ot(ot, act) / len(self.act_events[act])
 
     def calculate_metric(self, quantity: int, total: int):
         if total > 0:
             return quantity / total
         else:
-            return 0
-=======
-        return self.num_events_relating_multiple_ot(ot, act)/len(self.act_events[act])
->>>>>>> 0ac08f85
+            return 0